--- conflicted
+++ resolved
@@ -4,12 +4,9 @@
 	"context"
 	"encoding/json"
 	"fmt"
-<<<<<<< HEAD
 	"time"
 
-=======
 	"github.com/go-rod/rod"
->>>>>>> f3fe9bab
 	"github.com/mattn/go-runewidth"
 	"github.com/sirupsen/logrus"
 	"github.com/xpzouying/headless_browser"
@@ -18,7 +15,6 @@
 	"github.com/xpzouying/xiaohongshu-mcp/cookies"
 	"github.com/xpzouying/xiaohongshu-mcp/pkg/downloader"
 	"github.com/xpzouying/xiaohongshu-mcp/xiaohongshu"
-	"time"
 )
 
 // XiaohongshuService 小红书业务服务
@@ -96,9 +92,6 @@
 	return response, nil
 }
 
-<<<<<<< HEAD
-// PublishContent 发布内容（支持立即发布和定时发布）
-=======
 // GetLoginQrcode 获取登录的扫码二维码
 func (s *XiaohongshuService) GetLoginQrcode(ctx context.Context) (*LoginQrcodeResponse, error) {
 	b := newBrowser()
@@ -147,8 +140,7 @@
 	}, nil
 }
 
-// PublishContent 发布内容
->>>>>>> f3fe9bab
+// PublishContent 发布内容（支持立即发布和定时发布）
 func (s *XiaohongshuService) PublishContent(ctx context.Context, req *PublishRequest) (*PublishResponse, error) {
 	// 验证标题长度
 	// 小红书限制：最大40个单位长度
